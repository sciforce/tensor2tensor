--- conflicted
+++ resolved
@@ -67,12 +67,8 @@
     Args:
       frames: A tensor of history frames to transform.
 
-<<<<<<< HEAD
-    Returns a tensor of transformed frames.
-=======
     Returns:
       a tensor of transformed frames.
->>>>>>> 4e0db213
     """
     return frames
 
